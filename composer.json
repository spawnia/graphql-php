{
  "name":              "webonyx/graphql-php",
  "description":       "A PHP port of GraphQL reference implementation",
  "type":              "library",
  "license":           "MIT",
  "homepage":          "https://github.com/webonyx/graphql-php",
  "keywords":          [
    "graphql",
    "API"
  ],
  "require": {
    "php": "^7.1||^8.0",
    "ext-json": "*",
    "ext-mbstring": "*"
  },
  "require-dev": {
    "doctrine/coding-standard": "^6.0",
    "phpbench/phpbench": "^0.14.0",
<<<<<<< HEAD
    "phpstan/phpstan": "0.10.5",
    "phpstan/phpstan-phpunit": "0.10.0",
    "phpstan/phpstan-strict-rules": "0.10.1",
=======
    "phpstan/phpstan": "^0.11.4",
    "phpstan/phpstan-phpunit": "^0.11.0",
    "phpstan/phpstan-strict-rules": "^0.11.0",
>>>>>>> 231919fb
    "phpunit/phpcov": "^5.0",
    "phpunit/phpunit": "^7.2",
    "psr/http-message": "^1.0",
    "react/promise": "2.*"
  },
  "config": {
    "preferred-install": "dist",
    "sort-packages": true
  },
  "autoload": {
    "psr-4": {
      "GraphQL\\": "src/"
    }
  },
  "autoload-dev": {
    "psr-4": {
      "GraphQL\\Tests\\": "tests/",
      "GraphQL\\Benchmarks\\": "benchmarks/",
      "GraphQL\\Examples\\Blog\\": "examples/01-blog/Blog/"
    }
  },
  "suggest": {
    "react/promise": "To leverage async resolving on React PHP platform",
    "psr/http-message": "To use standard GraphQL server"
  },
  "scripts": {
    "api-docs": "php tools/gendocs.php",
    "bench": "phpbench run .",
    "test": "phpunit",
    "lint" : "phpcs",
    "fix-style" : "phpcbf",
    "static-analysis": "phpstan analyse --ansi --memory-limit 256M",
    "check-all": "composer lint && composer static-analysis && composer test"
  }
}<|MERGE_RESOLUTION|>--- conflicted
+++ resolved
@@ -16,15 +16,9 @@
   "require-dev": {
     "doctrine/coding-standard": "^6.0",
     "phpbench/phpbench": "^0.14.0",
-<<<<<<< HEAD
-    "phpstan/phpstan": "0.10.5",
-    "phpstan/phpstan-phpunit": "0.10.0",
-    "phpstan/phpstan-strict-rules": "0.10.1",
-=======
     "phpstan/phpstan": "^0.11.4",
     "phpstan/phpstan-phpunit": "^0.11.0",
     "phpstan/phpstan-strict-rules": "^0.11.0",
->>>>>>> 231919fb
     "phpunit/phpcov": "^5.0",
     "phpunit/phpunit": "^7.2",
     "psr/http-message": "^1.0",
