--- conflicted
+++ resolved
@@ -193,14 +193,8 @@
         }
 
         if ($exception instanceof Error) {
-<<<<<<< HEAD
             $locations = array_map(
-                static function (SourceLocation $loc) : array {
-=======
-            $locations = Utils::map(
-                $exception->getLocations(),
                 static function (SourceLocation $loc): array {
->>>>>>> cb3211e7
                     return $loc->toSerializableArray();
                 },
                 $exception->getLocations()
