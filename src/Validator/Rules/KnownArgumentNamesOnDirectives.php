<?php

declare(strict_types=1);

namespace GraphQL\Validator\Rules;

use GraphQL\Error\Error;
use GraphQL\Language\AST\DirectiveDefinitionNode;
use GraphQL\Language\AST\DirectiveNode;
use GraphQL\Language\AST\InputValueDefinitionNode;
use GraphQL\Language\AST\NodeKind;
use GraphQL\Language\Visitor;
use GraphQL\Language\VisitorOperation;
use GraphQL\Type\Definition\Directive;
use GraphQL\Type\Definition\FieldArgument;
use GraphQL\Utils\Utils;
use GraphQL\Validator\ASTValidationContext;
use GraphQL\Validator\SDLValidationContext;
use GraphQL\Validator\ValidationContext;

use function array_map;
use function in_array;
use function sprintf;

/**
 * Known argument names on directives
 *
 * A GraphQL directive is only valid if all supplied arguments are defined by
 * that field.
 */
class KnownArgumentNamesOnDirectives extends ValidationRule
{
    /**
     * @param string[] $suggestedArgs
     */
    public static function unknownDirectiveArgMessage($argName, $directiveName, array $suggestedArgs)
    {
        $message = sprintf('Unknown argument "%s" on directive "@%s".', $argName, $directiveName);
        if (isset($suggestedArgs[0])) {
            $message .= sprintf(' Did you mean %s?', Utils::quotedOrList($suggestedArgs));
        }

        return $message;
    }

    public function getSDLVisitor(SDLValidationContext $context)
    {
        return $this->getASTVisitor($context);
    }

    public function getVisitor(ValidationContext $context)
    {
        return $this->getASTVisitor($context);
    }

    public function getASTVisitor(ASTValidationContext $context)
    {
        $directiveArgs     = [];
        $schema            = $context->getSchema();
        $definedDirectives = $schema !== null ? $schema->getDirectives() : Directive::getInternalDirectives();

        foreach ($definedDirectives as $directive) {
            $directiveArgs[$directive->name] = array_map(
                static function (FieldArgument $arg): string {
                    return $arg->name;
                },
                $directive->args
            );
        }

        $astDefinitions = $context->getDocument()->definitions;
        foreach ($astDefinitions as $def) {
            if (! ($def instanceof DirectiveDefinitionNode)) {
                continue;
            }

            $name = $def->name->value;
            if ($def->arguments !== null) {
<<<<<<< HEAD
                $args = [];
                foreach ($def->arguments as $arg) {
                    $args[] = $arg->name->value;
                }
                $directiveArgs[$name] = $args;
=======
                $directiveArgs[$name] = Utils::map(
                    $def->arguments ?? [],
                    static function (InputValueDefinitionNode $arg): string {
                        return $arg->name->value;
                    }
                );
>>>>>>> cb3211e7
            } else {
                $directiveArgs[$name] = [];
            }
        }

        return [
            NodeKind::DIRECTIVE => static function (DirectiveNode $directiveNode) use ($directiveArgs, $context): VisitorOperation {
                $directiveName = $directiveNode->name->value;
                $knownArgs     = $directiveArgs[$directiveName] ?? null;

                if ($directiveNode->arguments === null || $knownArgs === null) {
                    return Visitor::skipNode();
                }

                foreach ($directiveNode->arguments as $argNode) {
                    $argName = $argNode->name->value;
                    if (in_array($argName, $knownArgs, true)) {
                        continue;
                    }

                    $suggestions = Utils::suggestionList($argName, $knownArgs);
                    $context->reportError(new Error(
                        self::unknownDirectiveArgMessage($argName, $directiveName, $suggestions),
                        [$argNode]
                    ));
                }

                return Visitor::skipNode();
            },
        ];
    }
}<|MERGE_RESOLUTION|>--- conflicted
+++ resolved
@@ -7,7 +7,6 @@
 use GraphQL\Error\Error;
 use GraphQL\Language\AST\DirectiveDefinitionNode;
 use GraphQL\Language\AST\DirectiveNode;
-use GraphQL\Language\AST\InputValueDefinitionNode;
 use GraphQL\Language\AST\NodeKind;
 use GraphQL\Language\Visitor;
 use GraphQL\Language\VisitorOperation;
@@ -76,20 +75,11 @@
 
             $name = $def->name->value;
             if ($def->arguments !== null) {
-<<<<<<< HEAD
                 $args = [];
                 foreach ($def->arguments as $arg) {
                     $args[] = $arg->name->value;
                 }
                 $directiveArgs[$name] = $args;
-=======
-                $directiveArgs[$name] = Utils::map(
-                    $def->arguments ?? [],
-                    static function (InputValueDefinitionNode $arg): string {
-                        return $arg->name->value;
-                    }
-                );
->>>>>>> cb3211e7
             } else {
                 $directiveArgs[$name] = [];
             }
