--- conflicted
+++ resolved
@@ -238,39 +238,14 @@
 
     public function testFailsOnMethodsOtherThanPostOrGetRaw()
     {
-<<<<<<< HEAD
-        $body = [
-            'query' => '{my query}',
-        ];
-
-        try {
-            $this->parseRawRequest('application/json', json_encode($body), "PUT");
-            $this->fail('Expected exception not thrown');
-        } catch (RequestError $e) {
-            $this->assertEquals('HTTP Method "PUT" is not supported', $e->getMessage());
-        }
-
-        try {
-            $this->parsePsrRequest('application/json', json_encode($body), "PUT");
-            $this->fail('Expected exception not thrown');
-        } catch (RequestError $e) {
-            $this->assertEquals('HTTP Method "PUT" is not supported', $e->getMessage());
-        }
-=======
-
         $this->setExpectedException(RequestError::class, 'HTTP Method "PUT" is not supported');
-            $this->parseRawRequest('application/json', json_encode([]), "PUT");
-        }
+        $this->parseRawRequest('application/json', json_encode([]), "PUT");
+    }
 
     public function testFailsOnMethodsOtherThanPostOrGetPsr()
     {
-        $body = [
-            'query' => '{my query}',
-        ];
-
         $this->setExpectedException(RequestError::class, 'HTTP Method "PUT" is not supported');
-            $this->parsePsrRequest('application/json', json_encode([]), "PUT");
->>>>>>> 9944a689
+        $this->parsePsrRequest('application/json', json_encode([]), "PUT");
     }
 
     /**
